# API Endpoints for Customer & Identity Management using FastAPI
from fastapi import APIRouter, Depends, HTTPException, status, Query, Body # Added Body
from sqlalchemy.orm import Session
from typing import List, Optional, Dict, Any

from . import services, schemas, models
<<<<<<< HEAD
# Assuming a get_db dependency is defined in weezy_cbs.database
from weezy_cbs.database import get_db # Use the actual get_db
# Import staff authentication dependency
from weezy_cbs.core_infrastructure_config_engine.api import get_current_active_superuser
from weezy_cbs.core_infrastructure_config_engine.models import User as CoreUser # For type hint

=======
from weezy_cbs.database import get_db

# Placeholder for current user (replace with actual auth dependency)
def get_current_user_placeholder():
    return {"id": "user_SYSTEM", "username": "system", "roles": ["admin"]} # Mock admin user
>>>>>>> c5639670

router = APIRouter(
    prefix="/customer-identity",
    tags=["Customer & Identity Management"],
    responses={404: {"description": "Not found"}},
)

@router.post("/customers", response_model=schemas.CustomerResponse, status_code=status.HTTP_201_CREATED)
def create_new_customer(
    customer_in: schemas.CustomerCreate,
    db: Session = Depends(get_db), # Replace get_db with actual dependency
    # current_user: dict = Depends(get_current_user_placeholder) # Example auth
):
    """
    Onboard a new customer (Individual, SME, or Corporate).
    - Validates input data based on customer type.
    - Creates customer record with an initial account tier.
    - Initiates basic KYC checks (e.g., Tier 1 defaults).
    """
    # user_id_performing_action = current_user.get("id") # For audit logging
    user_id_performing_action = "API_USER" # Placeholder
    try:
        if db is None and False: # Set to True to enforce DB for testing, services are mocked for now
             raise HTTPException(status_code=503, detail="Database (db) session not available for API.")
        customer = services.create_customer(db=db, customer_in=customer_in, created_by_user_id=user_id_performing_action)
        return customer
    except services.DuplicateEntryException as e:
        raise HTTPException(status_code=status.HTTP_409_CONFLICT, detail=str(e))
    except services.InvalidInputException as e: # For validation errors from service layer
        raise HTTPException(status_code=status.HTTP_400_BAD_REQUEST, detail=str(e))
    except ValueError as e: # Catch other ValueErrors (e.g. Pydantic if not caught by FastAPI, or custom)
        raise HTTPException(status_code=status.HTTP_400_BAD_REQUEST, detail=str(e))
    except Exception as e:
        # Log the exception e (e.g., import logging; logging.exception("Customer creation error"))
        raise HTTPException(status_code=status.HTTP_500_INTERNAL_SERVER_ERROR, detail=f"An unexpected error occurred: {str(e)}")


@router.get("/customers/{customer_id}", response_model=schemas.CustomerResponse)
def read_customer_by_id(customer_id: int, db: Session = Depends(get_db)):
    """Retrieve a customer's details by their unique internal ID."""
    if db is None and False: raise HTTPException(status_code=503, detail="Database (db) session not available.")
    db_customer = services.get_customer(db, customer_id=customer_id)
    if db_customer is None:
        raise HTTPException(status_code=status.HTTP_404_NOT_FOUND, detail="Customer not found")
    return db_customer

@router.get("/customers", response_model=schemas.PaginatedCustomerResponse)
def read_all_customers(
    skip: int = Query(0, ge=0),
    limit: int = Query(10, ge=1, le=100), # Adjusted default limit
    phone_number: Optional[str] = Query(None, description="Search by phone number"),
    bvn: Optional[str] = Query(None, description="Search by BVN"),
    nin: Optional[str] = Query(None, description="Search by NIN"),
    email: Optional[str] = Query(None, description="Search by email"),
    db: Session = Depends(get_db)
):
    """Retrieve a list of customers with pagination and optional filters."""
    if db is None and False: raise HTTPException(status_code=503, detail="Database (db) session not available.")
    # Refined filter logic
    items = []
    total = 0
    # In a real app, use a more dynamic query builder in services.py
    if phone_number:
        customer = services.get_customer_by_phone(db, phone_number)
        if customer: items = [customer]; total = 1
    elif bvn:
        customer = services.get_customer_by_bvn(db, bvn)
        if customer: items = [customer]; total = 1
    elif nin:
        customer = services.get_customer_by_nin(db, nin)
        if customer: items = [customer]; total = 1
    elif email: # Add email search if service supports it
        # customer = services.get_customer_by_email(db, email) # Assuming this service exists
        # if customer: items = [customer]; total = 1
        pass # Placeholder for email search
    else:
        items = services.get_customers(db, skip=skip, limit=limit)
        # total = db.query(models.Customer).count() # Get total count for pagination (requires real DB session)
        total = len(items) if items else 0 # Mock total for now if no DB

    return schemas.PaginatedCustomerResponse(
        items=[schemas.CustomerResponse.from_orm(item) for item in items if item], # Ensure items are converted and not None
        total=total,
        page=(skip // limit) + 1 if limit > 0 else 1,
        size=len(items)
    )

@router.put("/customers/{customer_id}", response_model=schemas.CustomerResponse)
def update_existing_customer_details(
    customer_id: int,
    customer_in: schemas.CustomerUpdate,
    db: Session = Depends(get_db),
    # current_user: dict = Depends(get_current_user_placeholder) # For audit
):
    """Update an existing customer's information."""
    if db is None and False: raise HTTPException(status_code=503, detail="Database (db) session not available.")
    # user_id_performing_action = current_user.get("id")
    user_id_performing_action = "API_USER_UPDATE" # Placeholder
    try:
        updated_customer = services.update_customer_details(db, customer_id=customer_id, customer_in=customer_in, updated_by_user_id=user_id_performing_action)
        return updated_customer
    except services.NotFoundException as e:
        raise HTTPException(status_code=status.HTTP_404_NOT_FOUND, detail=str(e))
    except services.DuplicateEntryException as e: # If trying to update email/phone to an existing one
        raise HTTPException(status_code=status.HTTP_409_CONFLICT, detail=str(e))


@router.post("/customers/{customer_id}/verify-bvn", response_model=schemas.BVNVerificationResponse)
def trigger_customer_bvn_verification(
    customer_id: int,
    bvn_data: schemas.BVNVerificationRequest, # Contains BVN and optionally phone for NIBSS matching
    db: Session = Depends(get_db),
    # current_user: dict = Depends(get_current_user_placeholder) # For audit
):
    """
    Verify customer's BVN using NIBSS integration (mocked).
    Updates customer's KYC status and BVN field upon successful verification.
    """
    if db is None and False: raise HTTPException(status_code=503, detail="Database (db) session not available.")
    # user_id_performing_action = current_user.get("id")
    user_id_performing_action = "API_BVN_VERIFIER" # Placeholder
    try:
        response = services.verify_bvn(db, customer_id=customer_id, bvn_verification_request=bvn_data, verified_by_user_id=user_id_performing_action)
        # Service now directly returns the BVNVerificationResponse schema
        return response
    except services.NotFoundException as e:
        raise HTTPException(status_code=status.HTTP_404_NOT_FOUND, detail=str(e))
    except services.ExternalServiceException as e: # If NIBSS call itself fails
        raise HTTPException(status_code=status.HTTP_502_BAD_GATEWAY, detail=f"BVN service error: {str(e)}")

@router.post("/customers/{customer_id}/verify-nin", response_model=schemas.NINVerificationResponse)
def trigger_customer_nin_verification(
    customer_id: int,
    nin_data: schemas.NINVerificationRequest,
    db: Session = Depends(get_db),
    # current_user: dict = Depends(get_current_user_placeholder)
):
    """
    Verify customer's NIN using NIMC integration (mocked).
    Updates customer's KYC status and NIN field upon successful verification.
    """
    if db is None and False: raise HTTPException(status_code=503, detail="Database (db) session not available.")
    # user_id_performing_action = current_user.get("id")
    user_id_performing_action = "API_NIN_VERIFIER" # Placeholder
    try:
        response = services.verify_nin(db, customer_id=customer_id, nin_verification_request=nin_data, verified_by_user_id=user_id_performing_action)
        return response
    except services.NotFoundException as e:
        raise HTTPException(status_code=status.HTTP_404_NOT_FOUND, detail=str(e))
    except services.ExternalServiceException as e:
        raise HTTPException(status_code=status.HTTP_502_BAD_GATEWAY, detail=f"NIN service error: {str(e)}")

@router.get("/customers/{customer_id}/profile", response_model=schemas.CustomerProfileResponse) # Changed from profile360
def get_customer_full_profile(customer_id: int, db: Session = Depends(get_db)):
    """
    Retrieve a comprehensive profile of the customer, including documents and linked account summaries.
    """
    if db is None and False: raise HTTPException(status_code=503, detail="Database (db) session not available.")
    profile = services.get_customer_360_profile(db, customer_id=customer_id)
    if profile is None:
        raise HTTPException(status_code=status.HTTP_404_NOT_FOUND, detail="Customer profile not found")
    return profile

@router.post("/customers/{customer_id}/documents", response_model=schemas.CustomerDocumentResponse, status_code=status.HTTP_201_CREATED)
def add_customer_document_reference( # Renamed from upload_...
    customer_id: int,
    document_in: schemas.CustomerDocumentCreate, # customer_id is now in body, aligns with schema
    db: Session = Depends(get_db),
    # current_user: dict = Depends(get_current_user_placeholder)
):
    """
    Add a reference to a customer's document (e.g., ID card, utility bill).
    The document_in schema should contain `customer_id`.
    Actual file upload to storage (like S3) should happen client-side or via a dedicated upload service;
    this endpoint saves the metadata and URL.
    """
    if db is None and False: raise HTTPException(status_code=503, detail="Database (db) session not available.")
    if customer_id != document_in.customer_id:
        raise HTTPException(status_code=status.HTTP_400_BAD_REQUEST, detail="Path customer_id does not match customer_id in request body.")

    # user_id_performing_action = current_user.get("id")
    user_id_performing_action = "API_DOC_UPLOADER" # Placeholder
    try:
        document = services.add_customer_document(db, document_in=document_in, uploaded_by_user_id=user_id_performing_action)
        return document
    except services.NotFoundException as e: # If customer_id for the document is not found
        raise HTTPException(status_code=status.HTTP_404_NOT_FOUND, detail=str(e))

@router.get("/customers/{customer_id}/documents", response_model=List[schemas.CustomerDocumentResponse])
def list_all_customer_documents(customer_id: int, db: Session = Depends(get_db)): # Renamed
    """List all document references for a specific customer."""
    if db is None and False: raise HTTPException(status_code=503, detail="Database (db) session not available.")
    # No try-except for NotFoundException here, as services.get_customer_documents might not raise it for an empty list.
    # If customer must exist for this endpoint, add a services.get_customer(db, customer_id) check first.
    documents = services.get_customer_documents(db, customer_id=customer_id)
    if not documents and not services.get_customer(db, customer_id): # Check if customer exists if no docs found
         raise HTTPException(status_code=status.HTTP_404_NOT_FOUND, detail=f"Customer with ID {customer_id} not found.")
    return documents

@router.patch("/documents/{document_id}/verify", response_model=schemas.CustomerDocumentResponse)
def verify_or_reject_customer_document(
    document_id: int,
    is_verified: bool = Body(..., embed=True),
    verification_meta: Optional[Dict[str, Any]] = Body(None, embed=True),
    db: Session = Depends(get_db),
    # current_admin_or_compliance: dict = Depends(get_current_user_placeholder) # Admin/Compliance role
):
    """Mark a customer document as verified or unverified. (Admin/Compliance operation)"""
    if db is None and False: raise HTTPException(status_code=503, detail="Database (db) session not available.")
    # user_id_performing_action = current_admin_or_compliance.get("id")
    user_id_performing_action = "API_DOC_VERIFIER" # Placeholder
    try:
        return services.verify_customer_document(db, document_id, is_verified, verification_meta, verified_by_user_id=user_id_performing_action)
    except services.NotFoundException as e:
        raise HTTPException(status_code=404, detail=str(e))


@router.patch("/customers/{customer_id}/kyc-status", response_model=schemas.CustomerResponse)
def update_customer_overall_kyc_status( # Renamed from update_customer_kyc_details
    customer_id: int,
    kyc_update: schemas.KYCStatusUpdateRequest, # Updated schema name
    db: Session = Depends(get_db),
    # current_admin_or_compliance: dict = Depends(get_current_user_placeholder) # Admin/Compliance role
):
    """
    Manually update KYC status flags (e.g., verification status, PEP status) or account tier for a customer.
    Requires a reason/note for the update. (Admin/Compliance operation)
    """
    if db is None and False: raise HTTPException(status_code=503, detail="Database (db) session not available.")
    # user_id_performing_action = current_admin_or_compliance.get("id")
    user_id_performing_action = "API_KYC_UPDATER" # Placeholder
    try:
        customer = services.update_customer_kyc_status(db, customer_id, kyc_update, updated_by_user_id=user_id_performing_action)
        return customer # Returns the updated customer object
    except services.NotFoundException as e:
        raise HTTPException(status_code=status.HTTP_404_NOT_FOUND, detail=str(e))
    except services.InvalidInputException as e:
        raise HTTPException(status_code=status.HTTP_400_BAD_REQUEST, detail=str(e))
    except Exception as e: # Catch other potential errors from service layer
        # Log e
        raise HTTPException(status_code=status.HTTP_400_BAD_REQUEST, detail=f"Error updating KYC status: {str(e)}")

# Removed deactivate_customer_account (DELETE /customers/{customer_id})
# Deactivation is a complex process, often tied to account closure rules (zero balance, no active loans etc.)
# It should be a specific service call, e.g., services.request_customer_deactivation() which then updates is_active.
# For now, is_active can be managed via the PUT /customers/{customer_id} if CustomerUpdate schema allows it,
# or via the PATCH /customers/{customer_id}/kyc-status if it's considered a KYC/status aspect.
# The current CustomerUpdate schema does not include is_active, which is good.
# A dedicated endpoint for activation/deactivation with proper checks would be better.

# Note: The placeholder `get_db` and auth dependencies need to be replaced with actual implementations.
# The `db is None and False:` check is a temporary measure to allow testing with mocked services
# without a live DB connection. Set to `db is None:` to enforce DB session.
# Import `func` if doing counts directly in API: from sqlalchemy import func
# Import `date` from datetime for date type hints
from datetime import date, datetime # Ensure datetime is imported for the new endpoint
import random # For mock data in service
import asyncio # For async service method

# ... (other imports remain the same) ...

# (Existing code for router and other endpoints)
# ...

@router.get("/customers/{customer_id}/staff-360-view", response_model=schemas.StaffCustomer360Response)
async def get_staff_customer_360_view_endpoint(
    customer_id: int,
    db: Session = Depends(get_db),
    current_staff_user: CoreUser = Depends(get_current_active_superuser) # Staff authentication
):
    """
    Retrieve a comprehensive 360-degree view of a customer for staff members.
    Requires staff authentication.
    """
    # The service method might raise NotFoundException if customer_id is invalid
    # which FastAPI will convert to a 404 response if not caught and re-raised.
    try:
        profile_360 = await services.get_staff_customer_360_view(db, customer_id=customer_id)
        if profile_360 is None: # Should be caught by NotFoundException in service ideally
            raise HTTPException(status_code=status.HTTP_404_NOT_FOUND, detail="Customer not found or 360 view could not be generated.")
        return profile_360
    except services.NotFoundException as e: # Catch specific exception from service
        raise HTTPException(status_code=status.HTTP_404_NOT_FOUND, detail=str(e))
    except Exception as e:
        # Log actual error e
        raise HTTPException(status_code=status.HTTP_500_INTERNAL_SERVER_ERROR, detail=f"An unexpected error occurred while generating customer 360 view: {str(e)}")<|MERGE_RESOLUTION|>--- conflicted
+++ resolved
@@ -4,20 +4,6 @@
 from typing import List, Optional, Dict, Any
 
 from . import services, schemas, models
-<<<<<<< HEAD
-# Assuming a get_db dependency is defined in weezy_cbs.database
-from weezy_cbs.database import get_db # Use the actual get_db
-# Import staff authentication dependency
-from weezy_cbs.core_infrastructure_config_engine.api import get_current_active_superuser
-from weezy_cbs.core_infrastructure_config_engine.models import User as CoreUser # For type hint
-
-=======
-from weezy_cbs.database import get_db
-
-# Placeholder for current user (replace with actual auth dependency)
-def get_current_user_placeholder():
-    return {"id": "user_SYSTEM", "username": "system", "roles": ["admin"]} # Mock admin user
->>>>>>> c5639670
 
 router = APIRouter(
     prefix="/customer-identity",
